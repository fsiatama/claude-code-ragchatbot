--- conflicted
+++ resolved
@@ -18,10 +18,32 @@
 dev = [
     "pytest>=8.4.2",
     "pytest-mock>=3.15.1",
-<<<<<<< HEAD
     "black>=25.1.0",
     "ruff>=0.8.7",
     "mypy>=1.15.0",
+    "httpx>=0.28.1",
+]
+
+[tool.pytest.ini_options]
+testpaths = ["backend/tests"]
+python_files = ["test_*.py"]
+python_classes = ["Test*"]
+python_functions = ["test_*"]
+addopts = [
+    "-v",
+    "--strict-markers",
+    "--tb=short",
+    "--disable-warnings",
+]
+markers = [
+    "unit: Unit tests for individual components",
+    "integration: Integration tests for multiple components",
+    "e2e: End-to-end tests with real API calls",
+    "api: API endpoint tests",
+]
+filterwarnings = [
+    "ignore::DeprecationWarning",
+    "ignore::ResourceWarning",
 ]
 
 [tool.black]
@@ -89,30 +111,4 @@
 warn_no_return = true
 warn_unreachable = true
 strict_equality = true
-exclude = ["chroma_db", ".venv", "build", "dist"]
-=======
-    "httpx>=0.28.1",
-]
-
-[tool.pytest.ini_options]
-testpaths = ["backend/tests"]
-python_files = ["test_*.py"]
-python_classes = ["Test*"]
-python_functions = ["test_*"]
-addopts = [
-    "-v",
-    "--strict-markers",
-    "--tb=short",
-    "--disable-warnings",
-]
-markers = [
-    "unit: Unit tests for individual components",
-    "integration: Integration tests for multiple components",
-    "e2e: End-to-end tests with real API calls",
-    "api: API endpoint tests",
-]
-filterwarnings = [
-    "ignore::DeprecationWarning",
-    "ignore::ResourceWarning",
-]
->>>>>>> 37566be8
+exclude = ["chroma_db", ".venv", "build", "dist"]