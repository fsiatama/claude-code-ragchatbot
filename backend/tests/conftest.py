"""
Pytest configuration and shared fixtures

Provides common fixtures and configuration for all tests
"""

import pytest
import sys
import os
from unittest.mock import Mock, MagicMock
from typing import List

# Add parent directory to path so tests can import backend modules
<<<<<<< HEAD
sys.path.insert(0, os.path.join(os.path.dirname(__file__), ".."))
=======
sys.path.insert(0, os.path.join(os.path.dirname(__file__), '..'))

from config import Config
from models import Source


# ============================================================================
# Configuration Fixtures
# ============================================================================

@pytest.fixture
def test_config():
    """Create a test configuration"""
    return Config(
        CHUNK_SIZE=500,
        CHUNK_OVERLAP=50,
        MAX_RESULTS=3,
        MAX_HISTORY=2,
        ANTHROPIC_MODEL="claude-sonnet-4-20250514",
        EMBEDDING_MODEL="all-MiniLM-L6-v2",
        ANTHROPIC_API_KEY="test-api-key"
    )


# ============================================================================
# Mock Fixtures
# ============================================================================

@pytest.fixture
def mock_vector_store():
    """Create a mock vector store"""
    mock = MagicMock()
    mock.search.return_value = [
        {
            "text": "Test content from lesson 1",
            "metadata": {
                "course_title": "Test Course",
                "lesson_number": 1,
                "chunk_index": 0
            }
        }
    ]
    mock.get_all_course_titles.return_value = ["Test Course", "Another Course"]
    return mock


@pytest.fixture
def mock_ai_generator():
    """Create a mock AI generator"""
    mock = MagicMock()
    mock.generate_response.return_value = "This is a test response"
    return mock


@pytest.fixture
def mock_session_manager():
    """Create a mock session manager"""
    mock = MagicMock()
    mock.create_session.return_value = "test-session-id"
    mock.get_history.return_value = []
    mock.add_exchange.return_value = None
    mock.clear_session.return_value = None
    return mock


@pytest.fixture
def mock_tool_manager():
    """Create a mock tool manager"""
    mock = MagicMock()
    mock.get_tool_definitions.return_value = []
    mock.execute_tool.return_value = "Tool execution result"
    mock.get_last_sources.return_value = []
    mock.reset_sources.return_value = None
    return mock


@pytest.fixture
def mock_rag_system(mock_vector_store, mock_ai_generator, mock_session_manager, mock_tool_manager):
    """Create a mock RAG system with all dependencies"""
    mock = MagicMock()
    mock.vector_store = mock_vector_store
    mock.ai_generator = mock_ai_generator
    mock.session_manager = mock_session_manager
    mock.tool_manager = mock_tool_manager
    mock.query.return_value = ("Test answer", [])
    mock.get_course_analytics.return_value = {
        "total_courses": 2,
        "course_titles": ["Test Course", "Another Course"]
    }
    return mock


# ============================================================================
# Test Data Fixtures
# ============================================================================

@pytest.fixture
def sample_sources() -> List[Source]:
    """Create sample source objects"""
    return [
        Source(
            text="Test Course - Lesson 1",
            url="https://example.com/course/lesson1"
        ),
        Source(
            text="Test Course - Lesson 2",
            url="https://example.com/course/lesson2"
        )
    ]


@pytest.fixture
def sample_query_request():
    """Create a sample query request"""
    return {
        "query": "What is lesson 1 about?",
        "session_id": "test-session"
    }


@pytest.fixture
def sample_query_response(sample_sources):
    """Create a sample query response"""
    return {
        "answer": "Lesson 1 covers the basics of the topic.",
        "sources": sample_sources,
        "session_id": "test-session"
    }


@pytest.fixture
def sample_course_document():
    """Create a sample course document for testing"""
    return """Course Title: Test Course
Course Link: https://example.com/course
Course Instructor: Test Instructor

Lesson 0: Introduction
Lesson Link: https://example.com/course/lesson0
This is the introduction lesson. It covers basic concepts and setup.

Lesson 1: Getting Started
Lesson Link: https://example.com/course/lesson1
This lesson teaches you how to get started with the material.
"""


# ============================================================================
# API Test Fixtures
# ============================================================================

@pytest.fixture
def mock_anthropic_client():
    """Create a mock Anthropic client"""
    mock = MagicMock()

    # Mock message response
    mock_response = MagicMock()
    mock_response.content = [MagicMock(text="Test AI response")]
    mock_response.stop_reason = "end_turn"

    mock.messages.create.return_value = mock_response
    return mock


@pytest.fixture
def mock_chroma_client():
    """Create a mock ChromaDB client"""
    mock = MagicMock()

    # Mock collection
    mock_collection = MagicMock()
    mock_collection.query.return_value = {
        "documents": [["Test document"]],
        "metadatas": [[{"course_title": "Test Course", "lesson_number": 1}]],
        "distances": [[0.5]]
    }
    mock_collection.count.return_value = 10

    mock.get_or_create_collection.return_value = mock_collection
    return mock
>>>>>>> 37566be8
<|MERGE_RESOLUTION|>--- conflicted
+++ resolved
@@ -11,10 +11,7 @@
 from typing import List
 
 # Add parent directory to path so tests can import backend modules
-<<<<<<< HEAD
 sys.path.insert(0, os.path.join(os.path.dirname(__file__), ".."))
-=======
-sys.path.insert(0, os.path.join(os.path.dirname(__file__), '..'))
 
 from config import Config
 from models import Source
@@ -194,5 +191,4 @@
     mock_collection.count.return_value = 10
 
     mock.get_or_create_collection.return_value = mock_collection
-    return mock
->>>>>>> 37566be8
+    return mock